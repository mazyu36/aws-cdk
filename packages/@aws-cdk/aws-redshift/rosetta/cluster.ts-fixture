// Fixture with cluster already created
import { SecretValue, Stack } from '@aws-cdk/core';
import { Vpc } from '@aws-cdk/aws-ec2';
<<<<<<< HEAD
import { Cluster, Table, TableAction, TableDistStyle, TableSortStyle, User } from '@aws-cdk/aws-redshift';
=======
import { Cluster, Table, TableAction, User } from '@aws-cdk/aws-redshift';
import { Construct } from 'constructs';
>>>>>>> 378bab97

class Fixture extends Stack {
  constructor(scope: Construct, id: string) {
    super(scope, id);

    const vpc = new Vpc(this, 'Vpc');
    const cluster = new Cluster(this, 'Cluster', {
      vpc,
      masterUser: {
        masterUsername: 'admin',
      },
    });

    /// here
  }
}<|MERGE_RESOLUTION|>--- conflicted
+++ resolved
@@ -1,12 +1,8 @@
 // Fixture with cluster already created
 import { SecretValue, Stack } from '@aws-cdk/core';
 import { Vpc } from '@aws-cdk/aws-ec2';
-<<<<<<< HEAD
 import { Cluster, Table, TableAction, TableDistStyle, TableSortStyle, User } from '@aws-cdk/aws-redshift';
-=======
-import { Cluster, Table, TableAction, User } from '@aws-cdk/aws-redshift';
 import { Construct } from 'constructs';
->>>>>>> 378bab97
 
 class Fixture extends Stack {
   constructor(scope: Construct, id: string) {

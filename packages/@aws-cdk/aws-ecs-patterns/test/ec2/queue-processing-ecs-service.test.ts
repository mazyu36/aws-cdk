import { Match, Template } from '@aws-cdk/assertions';
import { AutoScalingGroup } from '@aws-cdk/aws-autoscaling';
import * as autoscaling from '@aws-cdk/aws-autoscaling';
import { MachineImage } from '@aws-cdk/aws-ec2';
import * as ec2 from '@aws-cdk/aws-ec2';
import { AsgCapacityProvider } from '@aws-cdk/aws-ecs';
import * as ecs from '@aws-cdk/aws-ecs';
import * as sqs from '@aws-cdk/aws-sqs';
import { testDeprecated, testLegacyBehavior } from '@aws-cdk/cdk-build-tools';
import * as cdk from '@aws-cdk/core';
import * as cxapi from '@aws-cdk/cx-api';
import * as ecsPatterns from '../../lib';

test('test ECS queue worker service construct - with only required props', () => {
  // GIVEN
  const stack = new cdk.Stack();
  const vpc = new ec2.Vpc(stack, 'VPC');
  const cluster = new ecs.Cluster(stack, 'Cluster', { vpc });
  cluster.addAsgCapacityProvider(new AsgCapacityProvider(stack, 'DefaultAutoScalingGroupProvider', {
    autoScalingGroup: new AutoScalingGroup(stack, 'DefaultAutoScalingGroup', {
      vpc,
      instanceType: new ec2.InstanceType('t2.micro'),
      machineImage: MachineImage.latestAmazonLinux(),
    }),
  }));

  // WHEN
  new ecsPatterns.QueueProcessingEc2Service(stack, 'Service', {
    cluster,
    memoryLimitMiB: 512,
    image: ecs.ContainerImage.fromRegistry('test'),
  });

  // THEN - QueueWorker is of EC2 launch type, an SQS queue is created and all default properties are set.
<<<<<<< HEAD
  Template.fromStack(stack).hasResourceProperties('AWS::ECS::Service', {
    DesiredCount: 1,
=======
  expect(stack).toHaveResource('AWS::ECS::Service', {
>>>>>>> c083d1ad
    LaunchType: 'EC2',
  });

  Template.fromStack(stack).hasResourceProperties('AWS::SQS::Queue', {
    RedrivePolicy: {
      deadLetterTargetArn: {
        'Fn::GetAtt': [
          'ServiceEcsProcessingDeadLetterQueue4A89196E',
          'Arn',
        ],
      },
      maxReceiveCount: 3,
    },
  });

  Template.fromStack(stack).hasResourceProperties('AWS::SQS::Queue', {
    MessageRetentionPeriod: 1209600,
  });

  Template.fromStack(stack).hasResourceProperties('AWS::ECS::TaskDefinition', {
    ContainerDefinitions: [
      Match.objectLike({
        Environment: [
          {
            Name: 'QUEUE_NAME',
            Value: {
              'Fn::GetAtt': [
                'ServiceEcsProcessingQueueC266885C',
                'QueueName',
              ],
            },
          },
        ],
        LogConfiguration: {
          LogDriver: 'awslogs',
          Options: {
            'awslogs-group': {
              Ref: 'ServiceQueueProcessingTaskDefQueueProcessingContainerLogGroupD52338D1',
            },
            'awslogs-stream-prefix': 'Service',
            'awslogs-region': {
              Ref: 'AWS::Region',
            },
          },
        },
        Essential: true,
        Image: 'test',
        Memory: 512,
      }),
    ],
    Family: 'ServiceQueueProcessingTaskDef83DB34F1',
  });
});

testLegacyBehavior('test ECS queue worker service construct - with remove default desiredCount feature flag', cdk.App, (app) => {
  // GIVEN
  const stack = new cdk.Stack(app);
  stack.node.setContext(cxapi.ECS_REMOVE_DEFAULT_DESIRED_COUNT, true);

  const vpc = new ec2.Vpc(stack, 'VPC');
  const cluster = new ecs.Cluster(stack, 'Cluster', { vpc });
  cluster.addAsgCapacityProvider(new AsgCapacityProvider(stack, 'DefaultAutoScalingGroupProvider', {
    autoScalingGroup: new AutoScalingGroup(stack, 'DefaultAutoScalingGroup', {
      vpc,
      instanceType: new ec2.InstanceType('t2.micro'),
      machineImage: MachineImage.latestAmazonLinux(),
    }),
  }));

  // WHEN
  new ecsPatterns.QueueProcessingEc2Service(stack, 'Service', {
    cluster,
    memoryLimitMiB: 512,
    image: ecs.ContainerImage.fromRegistry('test'),
  });

  // THEN - QueueWorker is of EC2 launch type, and desiredCount is not defined on the Ec2Service.
  Template.fromStack(stack).hasResourceProperties('AWS::ECS::Service', {
    DesiredCount: Match.absent(),
    LaunchType: 'EC2',
  });
});

test('test ECS queue worker service construct - with optional props for queues', () => {
  // GIVEN
  const stack = new cdk.Stack();
  const vpc = new ec2.Vpc(stack, 'VPC');
  const cluster = new ecs.Cluster(stack, 'Cluster', { vpc });
  cluster.addAsgCapacityProvider(new AsgCapacityProvider(stack, 'DefaultAutoScalingGroupProvider', {
    autoScalingGroup: new AutoScalingGroup(stack, 'DefaultAutoScalingGroup', {
      vpc,
      instanceType: new ec2.InstanceType('t2.micro'),
      machineImage: MachineImage.latestAmazonLinux(),
    }),
  }));

  // WHEN
  new ecsPatterns.QueueProcessingEc2Service(stack, 'Service', {
    cluster,
    memoryLimitMiB: 512,
    image: ecs.ContainerImage.fromRegistry('test'),
    maxReceiveCount: 42,
    retentionPeriod: cdk.Duration.days(7),
    visibilityTimeout: cdk.Duration.minutes(5),
  });

  // THEN - QueueWorker is of EC2 launch type, an SQS queue is created and all default properties are set.
<<<<<<< HEAD
  Template.fromStack(stack).hasResourceProperties('AWS::ECS::Service', {
    DesiredCount: 1,
=======
  expect(stack).toHaveResource('AWS::ECS::Service', {
>>>>>>> c083d1ad
    LaunchType: 'EC2',
  });

  Template.fromStack(stack).hasResourceProperties('AWS::SQS::Queue', {
    RedrivePolicy: {
      deadLetterTargetArn: {
        'Fn::GetAtt': [
          'ServiceEcsProcessingDeadLetterQueue4A89196E',
          'Arn',
        ],
      },
      maxReceiveCount: 42,
    },
    VisibilityTimeout: 300,
  });

  Template.fromStack(stack).hasResourceProperties('AWS::SQS::Queue', {
    MessageRetentionPeriod: 604800,
  });

  Template.fromStack(stack).hasResourceProperties('AWS::ECS::TaskDefinition', {
    ContainerDefinitions: [
      Match.objectLike({
        Environment: [
          {
            Name: 'QUEUE_NAME',
            Value: {
              'Fn::GetAtt': [
                'ServiceEcsProcessingQueueC266885C',
                'QueueName',
              ],
            },
          },
        ],
        LogConfiguration: {
          LogDriver: 'awslogs',
          Options: {
            'awslogs-group': {
              Ref: 'ServiceQueueProcessingTaskDefQueueProcessingContainerLogGroupD52338D1',
            },
            'awslogs-stream-prefix': 'Service',
            'awslogs-region': {
              Ref: 'AWS::Region',
            },
          },
        },
        Essential: true,
        Image: 'test',
        Memory: 512,
      }),
    ],
    Family: 'ServiceQueueProcessingTaskDef83DB34F1',
  });
});

testDeprecated('test ECS queue worker service construct - with optional props', () => {
  // GIVEN
  const stack = new cdk.Stack();
  const vpc = new ec2.Vpc(stack, 'VPC');
  const cluster = new ecs.Cluster(stack, 'Cluster', { vpc });
  cluster.addAsgCapacityProvider(new AsgCapacityProvider(stack, 'DefaultAutoScalingGroupProvider', {
    autoScalingGroup: new AutoScalingGroup(stack, 'DefaultAutoScalingGroup', {
      vpc,
      instanceType: new ec2.InstanceType('t2.micro'),
      machineImage: MachineImage.latestAmazonLinux(),
    }),
  }));
  const queue = new sqs.Queue(stack, 'ecs-test-queue', {
    queueName: 'ecs-test-sqs-queue',
  });

  // WHEN
  new ecsPatterns.QueueProcessingEc2Service(stack, 'Service', {
    cluster,
    memoryLimitMiB: 1024,
    image: ecs.ContainerImage.fromRegistry('test'),
    command: ['-c', '4', 'amazon.com'],
    enableLogging: false,
    environment: {
      TEST_ENVIRONMENT_VARIABLE1: 'test environment variable 1 value',
      TEST_ENVIRONMENT_VARIABLE2: 'test environment variable 2 value',
    },
    queue,
    maxScalingCapacity: 5,
    minHealthyPercent: 60,
    maxHealthyPercent: 150,
    serviceName: 'ecs-test-service',
    family: 'ecs-task-family',
    circuitBreaker: { rollback: true },
    gpuCount: 256,
  });

  // THEN - QueueWorker is of EC2 launch type, an SQS queue is created and all optional properties are set.
<<<<<<< HEAD
  Template.fromStack(stack).hasResourceProperties('AWS::ECS::Service', {
    DesiredCount: 2,
=======
  expect(stack).toHaveResource('AWS::ECS::Service', {
>>>>>>> c083d1ad
    DeploymentConfiguration: {
      MinimumHealthyPercent: 60,
      MaximumPercent: 150,
      DeploymentCircuitBreaker: {
        Enable: true,
        Rollback: true,
      },
    },
    LaunchType: 'EC2',
    ServiceName: 'ecs-test-service',
    DeploymentController: {
      Type: 'ECS',
    },
  });

  Template.fromStack(stack).hasResourceProperties('AWS::SQS::Queue', {
    QueueName: 'ecs-test-sqs-queue',
  });

  Template.fromStack(stack).hasResourceProperties('AWS::ECS::TaskDefinition', {
    ContainerDefinitions: [
      Match.objectLike({
        Command: [
          '-c',
          '4',
          'amazon.com',
        ],
        Environment: [
          {
            Name: 'TEST_ENVIRONMENT_VARIABLE1',
            Value: 'test environment variable 1 value',
          },
          {
            Name: 'TEST_ENVIRONMENT_VARIABLE2',
            Value: 'test environment variable 2 value',
          },
          {
            Name: 'QUEUE_NAME',
            Value: {
              'Fn::GetAtt': [
                'ecstestqueueD1FDA34B',
                'QueueName',
              ],
            },
          },
        ],
        Image: 'test',
        Memory: 1024,
        ResourceRequirements: [
          {
            Type: 'GPU',
            Value: '256',
          },
        ],
      }),
    ],
    Family: 'ecs-task-family',
  });
});

testLegacyBehavior('can set desiredTaskCount to 0', cdk.App, (app) => {
  // GIVEN
  const stack = new cdk.Stack(app);
  const vpc = new ec2.Vpc(stack, 'VPC');
  const cluster = new ecs.Cluster(stack, 'Cluster', { vpc });
  cluster.addAsgCapacityProvider(new AsgCapacityProvider(stack, 'DefaultAutoScalingGroupProvider', {
    autoScalingGroup: new AutoScalingGroup(stack, 'DefaultAutoScalingGroup', {
      vpc,
      instanceType: new ec2.InstanceType('t2.micro'),
      machineImage: MachineImage.latestAmazonLinux(),
    }),
  }));

  // WHEN
  new ecsPatterns.QueueProcessingEc2Service(stack, 'Service', {
    cluster,
    desiredTaskCount: 0,
    maxScalingCapacity: 2,
    memoryLimitMiB: 512,
    image: ecs.ContainerImage.fromRegistry('test'),
  });

  // THEN - QueueWorker is of EC2 launch type, an SQS queue is created and all default properties are set.
  Template.fromStack(stack).hasResourceProperties('AWS::ECS::Service', {
    DesiredCount: 0,
    LaunchType: 'EC2',
  });
});

testDeprecated('throws if desiredTaskCount and maxScalingCapacity are 0', () => {
  // GIVEN
  const stack = new cdk.Stack();
  const vpc = new ec2.Vpc(stack, 'VPC');
  const cluster = new ecs.Cluster(stack, 'Cluster', { vpc });
  cluster.addAsgCapacityProvider(new AsgCapacityProvider(stack, 'DefaultAutoScalingGroupProvider', {
    autoScalingGroup: new AutoScalingGroup(stack, 'DefaultAutoScalingGroup', {
      vpc,
      instanceType: new ec2.InstanceType('t2.micro'),
      machineImage: MachineImage.latestAmazonLinux(),
    }),
  }));

  // THEN
  expect(() =>
    new ecsPatterns.QueueProcessingEc2Service(stack, 'Service', {
      cluster,
      desiredTaskCount: 0,
      memoryLimitMiB: 512,
      image: ecs.ContainerImage.fromRegistry('test'),
    }),
  ).toThrow(/maxScalingCapacity must be set and greater than 0 if desiredCount is 0/);
});

test('can set custom containerName', () => {
  // GIVEN
  const stack = new cdk.Stack();
  const vpc = new ec2.Vpc(stack, 'VPC');
  const cluster = new ecs.Cluster(stack, 'Cluster', { vpc });
  cluster.addAsgCapacityProvider(new AsgCapacityProvider(stack, 'DefaultAutoScalingGroupProvider', {
    autoScalingGroup: new AutoScalingGroup(stack, 'DefaultAutoScalingGroup', {
      vpc,
      instanceType: new ec2.InstanceType('t2.micro'),
      machineImage: MachineImage.latestAmazonLinux(),
    }),
  }));

  // WHEN
  new ecsPatterns.QueueProcessingEc2Service(stack, 'Service', {
    cluster,
    memoryLimitMiB: 512,
    image: ecs.ContainerImage.fromRegistry('test'),
    containerName: 'my-container',
  });

  // THEN
  Template.fromStack(stack).hasResourceProperties('AWS::ECS::TaskDefinition', {
    ContainerDefinitions: [
      Match.objectLike({
        Name: 'my-container',
      }),
    ],
  });
});

test('can set capacity provider strategies', () => {
  // GIVEN
  const stack = new cdk.Stack();
  const vpc = new ec2.Vpc(stack, 'VPC');
  const cluster = new ecs.Cluster(stack, 'Cluster', { vpc });
  const autoScalingGroup = new autoscaling.AutoScalingGroup(stack, 'asg', {
    vpc,
    instanceType: new ec2.InstanceType('bogus'),
    machineImage: ecs.EcsOptimizedImage.amazonLinux2(),
  });
  const capacityProvider = new ecs.AsgCapacityProvider(stack, 'provider', {
    autoScalingGroup,
  });
  cluster.addAsgCapacityProvider(capacityProvider);

  // WHEN
  new ecsPatterns.QueueProcessingEc2Service(stack, 'Service', {
    cluster,
    image: ecs.ContainerImage.fromRegistry('test'),
    memoryLimitMiB: 512,
    capacityProviderStrategies: [
      {
        capacityProvider: capacityProvider.capacityProviderName,
      },
    ],
  });

  // THEN
  Template.fromStack(stack).hasResourceProperties('AWS::ECS::Service', {
    LaunchType: Match.absent(),
    CapacityProviderStrategy: [
      {
        CapacityProvider: {
          Ref: 'providerD3FF4D3A',
        },
      },
    ],
  });
});<|MERGE_RESOLUTION|>--- conflicted
+++ resolved
@@ -32,12 +32,8 @@
   });
 
   // THEN - QueueWorker is of EC2 launch type, an SQS queue is created and all default properties are set.
-<<<<<<< HEAD
   Template.fromStack(stack).hasResourceProperties('AWS::ECS::Service', {
     DesiredCount: 1,
-=======
-  expect(stack).toHaveResource('AWS::ECS::Service', {
->>>>>>> c083d1ad
     LaunchType: 'EC2',
   });
 
@@ -145,12 +141,8 @@
   });
 
   // THEN - QueueWorker is of EC2 launch type, an SQS queue is created and all default properties are set.
-<<<<<<< HEAD
   Template.fromStack(stack).hasResourceProperties('AWS::ECS::Service', {
     DesiredCount: 1,
-=======
-  expect(stack).toHaveResource('AWS::ECS::Service', {
->>>>>>> c083d1ad
     LaunchType: 'EC2',
   });
 
@@ -244,12 +236,8 @@
   });
 
   // THEN - QueueWorker is of EC2 launch type, an SQS queue is created and all optional properties are set.
-<<<<<<< HEAD
   Template.fromStack(stack).hasResourceProperties('AWS::ECS::Service', {
     DesiredCount: 2,
-=======
-  expect(stack).toHaveResource('AWS::ECS::Service', {
->>>>>>> c083d1ad
     DeploymentConfiguration: {
       MinimumHealthyPercent: 60,
       MaximumPercent: 150,

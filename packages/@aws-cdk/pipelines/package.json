--- conflicted
+++ resolved
@@ -46,12 +46,6 @@
     "pkglint": "0.0.0"
   },
   "peerDependencies": {
-<<<<<<< HEAD
-    "constructs": "^10.0.0",
-    "@aws-cdk/core": "0.0.0",
-    "@aws-cdk/aws-codecommit": "0.0.0",
-=======
->>>>>>> 9c4e51ca
     "@aws-cdk/aws-codebuild": "0.0.0",
     "@aws-cdk/aws-codecommit": "0.0.0",
     "@aws-cdk/aws-codepipeline": "0.0.0",
@@ -68,15 +62,9 @@
     "@aws-cdk/cloud-assembly-schema": "0.0.0",
     "@aws-cdk/core": "0.0.0",
     "@aws-cdk/cx-api": "0.0.0",
-    "constructs": "^3.3.69"
+    "constructs": "^10.0.0"
   },
   "dependencies": {
-<<<<<<< HEAD
-    "constructs": "^10.0.0",
-    "@aws-cdk/core": "0.0.0",
-    "@aws-cdk/aws-codecommit": "0.0.0",
-=======
->>>>>>> 9c4e51ca
     "@aws-cdk/aws-codebuild": "0.0.0",
     "@aws-cdk/aws-codecommit": "0.0.0",
     "@aws-cdk/aws-codepipeline": "0.0.0",
@@ -93,7 +81,7 @@
     "@aws-cdk/cloud-assembly-schema": "0.0.0",
     "@aws-cdk/core": "0.0.0",
     "@aws-cdk/cx-api": "0.0.0",
-    "constructs": "^3.3.69"
+    "constructs": "^10.0.0"
   },
   "keywords": [
     "aws",

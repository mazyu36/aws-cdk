--- conflicted
+++ resolved
@@ -154,8 +154,6 @@
   Template.fromStack(stack).hasResourceProperties('AWS::Amplify::Branch', {
     EnableSkewProtection: true,
   });
-<<<<<<< HEAD
-=======
 });
 
 test('with compute role', () => {
@@ -190,5 +188,4 @@
   expect(() => {
     webApp.addBranch('main', { computeRole });
   }).toThrow(/`computeRole` can only be specified for branches of apps with `Platform.WEB_COMPUTE` or `Platform.WEB_DYNAMIC`./);
->>>>>>> 18850629
 });
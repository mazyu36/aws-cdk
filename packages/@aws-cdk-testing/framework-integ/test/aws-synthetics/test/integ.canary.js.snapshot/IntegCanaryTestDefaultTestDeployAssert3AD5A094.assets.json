{
  "version": "44.0.0",
  "files": {
    "5bc7ca7323e085fed7f85a690594a53ffcd62be4651195afe166f4a2bafad9fa": {
      "source": {
        "path": "asset.5bc7ca7323e085fed7f85a690594a53ffcd62be4651195afe166f4a2bafad9fa.bundle",
        "packaging": "zip"
      },
      "destinations": {
        "current_account-current_region": {
          "bucketName": "cdk-hnb659fds-assets-${AWS::AccountId}-${AWS::Region}",
          "objectKey": "5bc7ca7323e085fed7f85a690594a53ffcd62be4651195afe166f4a2bafad9fa.zip",
          "assumeRoleArn": "arn:${AWS::Partition}:iam::${AWS::AccountId}:role/cdk-hnb659fds-file-publishing-role-${AWS::AccountId}-${AWS::Region}"
        }
      }
    },
<<<<<<< HEAD
    "f3b7c2c756456801e99dc59eb99e4666897b1c35179c80e9fed2237cf831e87d": {
=======
    "ae325e2449e3a32579cc4daf8dc5d8c6b1dea58042af81fe9b83f9000b063afc": {
>>>>>>> 18850629
      "displayName": "IntegCanaryTestDefaultTestDeployAssert3AD5A094 Template",
      "source": {
        "path": "IntegCanaryTestDefaultTestDeployAssert3AD5A094.template.json",
        "packaging": "file"
      },
      "destinations": {
        "current_account-current_region": {
          "bucketName": "cdk-hnb659fds-assets-${AWS::AccountId}-${AWS::Region}",
<<<<<<< HEAD
          "objectKey": "f3b7c2c756456801e99dc59eb99e4666897b1c35179c80e9fed2237cf831e87d.json",
=======
          "objectKey": "ae325e2449e3a32579cc4daf8dc5d8c6b1dea58042af81fe9b83f9000b063afc.json",
>>>>>>> 18850629
          "assumeRoleArn": "arn:${AWS::Partition}:iam::${AWS::AccountId}:role/cdk-hnb659fds-file-publishing-role-${AWS::AccountId}-${AWS::Region}"
        }
      }
    }
  },
  "dockerImages": {}
}<|MERGE_RESOLUTION|>--- conflicted
+++ resolved
@@ -14,11 +14,7 @@
         }
       }
     },
-<<<<<<< HEAD
-    "f3b7c2c756456801e99dc59eb99e4666897b1c35179c80e9fed2237cf831e87d": {
-=======
     "ae325e2449e3a32579cc4daf8dc5d8c6b1dea58042af81fe9b83f9000b063afc": {
->>>>>>> 18850629
       "displayName": "IntegCanaryTestDefaultTestDeployAssert3AD5A094 Template",
       "source": {
         "path": "IntegCanaryTestDefaultTestDeployAssert3AD5A094.template.json",
@@ -27,11 +23,7 @@
       "destinations": {
         "current_account-current_region": {
           "bucketName": "cdk-hnb659fds-assets-${AWS::AccountId}-${AWS::Region}",
-<<<<<<< HEAD
-          "objectKey": "f3b7c2c756456801e99dc59eb99e4666897b1c35179c80e9fed2237cf831e87d.json",
-=======
           "objectKey": "ae325e2449e3a32579cc4daf8dc5d8c6b1dea58042af81fe9b83f9000b063afc.json",
->>>>>>> 18850629
           "assumeRoleArn": "arn:${AWS::Partition}:iam::${AWS::AccountId}:role/cdk-hnb659fds-file-publishing-role-${AWS::AccountId}-${AWS::Region}"
         }
       }

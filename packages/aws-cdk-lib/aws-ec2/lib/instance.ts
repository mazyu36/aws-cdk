--- conflicted
+++ resolved
@@ -15,11 +15,7 @@
 import { BlockDevice } from './volume';
 import { IVpc, Subnet, SubnetSelection } from './vpc';
 import * as iam from '../../aws-iam';
-<<<<<<< HEAD
-import { Annotations, Aspects, Duration, FeatureFlags, Fn, IResource, Lazy, Resource, Stack, Tags, Token } from '../../core';
-=======
 import { Annotations, Aspects, Duration, FeatureFlags, Fn, IResource, Lazy, Resource, Stack, Tags, Token, ValidationError } from '../../core';
->>>>>>> 3eec60c3
 import { md5hash } from '../../core/lib/helpers-internal';
 import { addConstructMetadata, MethodMetadata } from '../../core/lib/metadata-resource';
 import { mutatingAspectPrio32333 } from '../../core/lib/private/aspect-prio';

--- conflicted
+++ resolved
@@ -1494,11 +1494,7 @@
       before version 2.172.0. Aspects introduced since that version will always
       be added with a priority of MUTATING, independent of this feature flag.
     `,
-<<<<<<< HEAD
     introducedIn: { v2: '2.189.1' },
-=======
-    introducedIn: { v2: 'V2NEXT' },
->>>>>>> 3eec60c3
     recommendedValue: true,
     compatibilityWithOldBehaviorMd: `
       To add mutating Aspects controlling construct values that can be overridden

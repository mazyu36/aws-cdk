--- conflicted
+++ resolved
@@ -124,11 +124,6 @@
 export const IAM_OIDC_REJECT_UNAUTHORIZED_CONNECTIONS = '@aws-cdk/aws-iam:oidcRejectUnauthorizedConnections';
 export const ENABLE_ADDITIONAL_METADATA_COLLECTION = '@aws-cdk/core:enableAdditionalMetadataCollection';
 export const LAMBDA_CREATE_NEW_POLICIES_WITH_ADDTOROLEPOLICY = '@aws-cdk/aws-lambda:createNewPoliciesWithAddToRolePolicy';
-<<<<<<< HEAD
-export const EFS_DEFAULT_ALLOW_CLIENT_MOUNT = '@aws-cdk/aws-efs:defaultAllowClientMount';
-=======
-export const SET_UNIQUE_REPLICATION_ROLE_NAME = '@aws-cdk/aws-s3:setUniqueReplicationRoleName';
->>>>>>> 7fe033a0
 
 export const FLAGS: Record<string, FlagInfo> = {
   //////////////////////////////////////////////////////////////////////
@@ -1401,35 +1396,6 @@
       This solves an issue where a circular dependency could occur if adding lambda to something like a Cognito Trigger, then adding the User Pool to the lambda execution role permissions.
     `,
     introducedIn: { v2: '2.180.0' },
-    recommendedValue: true,
-  },
-<<<<<<< HEAD
-
-  //////////////////////////////////////////////////////////////////////
-  [EFS_DEFAULT_ALLOW_CLIENT_MOUNT]: {
-    type: FlagType.BugFix,
-    summary: 'When enabled, EFS will allow clients to mount and access the filesystem by default',
-    detailsMd: `
-      When this feature flag is enabled, EFS will add read-only, write, and root access permissions to clients
-      accessing the filesystem via mount target by default. Without this flag, only WRITE and ROOT_ACCESS
-      permissions are granted.
-
-      This resolves an issue where clients could have permission to write to the filesystem but were unable to
-      properly mount it, leading to access problems. By automatically including the read-only permission alongside
-      the existing write and root access permissions, clients can fully interact with the EFS resources as expected.
-    `,
-    introducedIn: { v2: 'V2NEXT' },
-=======
-  [SET_UNIQUE_REPLICATION_ROLE_NAME]: {
-    type: FlagType.BugFix,
-    summary: 'When enabled, CDK will automatically generate a unique role name that is used for s3 object replication.',
-    detailsMd: `
-      When performing cross-account S3 replication, we need to explicitly specify a role name for the replication execution role.
-      When this feature flag is enabled, a unique role name is specified only when performing cross-account replication.
-      When disabled, 'CDKReplicationRole' is always specified.
-    `,
-    introducedIn: { v2: '2.182.0' },
->>>>>>> 7fe033a0
     recommendedValue: true,
   },
 };
